# Copyright (c) 2023 NVIDIA CORPORATION.  All rights reserved.
# NVIDIA CORPORATION and its licensors retain all intellectual property
# and proprietary rights in and to this software, related documentation
# and any modifications thereto.  Any use, reproduction, disclosure or
# distribution of this software and related documentation without an express
# license agreement from NVIDIA CORPORATION is strictly prohibited.

# ==============================================================================
# CI/CD Pipeline Configuration
# ==============================================================================

include:
  - local: /.gitlab/ci/common.yml
  - project: "omniverse/devplat/gitlab/templates/common/compliance"
    file: "modules/omniverse-repo-compliance.gitlab-ci.yml"
    ref: v1_latest

workflow:
  rules:
    - if: $CI_PROJECT_ROOT_NAMESPACE != "omniverse" # Prevent pipelines that can't access the runners
      when: never
    - if: $CI_PIPELINE_SOURCE == 'merge_request_event'
    - if: $CI_MERGE_REQUEST_TARGET_BRANCH_SHA
    - if: $CI_PIPELINE_SOURCE == "schedule" || $CI_COMMIT_BRANCH == $CI_DEFAULT_BRANCH 
      auto_cancel:
        on_new_commit: none
        on_job_failure: none
    - if: $CI_COMMIT_TAG # Run for tagged releases
    - if: $CI_COMMIT_BRANCH =~ /^release-.*/
    - if: $CI_PIPELINE_SOURCE == "web" # Run if triggered from the UI

variables:
  PM_PACKAGES_ROOT: '$CI_PROJECT_DIR/packman-repo'
  PIP_CACHE_DIR: '$CI_PROJECT_DIR/.cache/pip'
  CUDA_BIN: '$CI_PROJECT_DIR/_build/target-deps/cuda/bin'
  CUDA: '$CI_PROJECT_DIR/_build/target-deps/cuda'
  CUDA_HOME: '$CI_PROJECT_DIR/_build/target-deps/cuda'
  PYTHON: '$CI_PROJECT_DIR/_build/target-deps/python/python'
  LINBUILD: '$CI_PROJECT_DIR/_build/host-deps/linbuild/linbuild.sh'
  WARP_CACHE_ROOT: '$CI_PROJECT_DIR/.cache/warp' # Used by the parallel test runner
  GIT_DEPTH: 1
  DEFAULT_PYTHON:
    value: "3.9.18+nv1"
    options:
      - "3.11.8+nv1"
      - "3.10.13+nv3"
      - "3.9.18+nv1"
      - "3.8.18+nv1"
      - "3.7.17+nv1"
    description: "The default Python version used in the main testing jobs."

stages:
  - build
  - test
  - child pipelines
  - package
  - deploy

# ==============================================================================
# Build Jobs (Release)
# ==============================================================================

linux-aarch64 build:
  stage: build
  image: ubuntu:20.04
  extends:
    - .save_warp_bin_artifact
  before_script:
    - echo -e "\\e[0Ksection_start:`date +%s`:install_dependencies[collapsed=true]\\r\\e[0KInstalling dependencies"
    - apt-get update && apt-get install build-essential curl --no-install-recommends -y
    - >
      curl -k -H "Authorization: Bearer $ARTIFACTORY_ACCESS_TOKEN"
      $ARTIFACTORY_BASE_URL/sw-cuda-math-mathdx-generic-local/cicd/libmathdx/main/PostMerge/96/libmathdx_build_aarch64_rockylinux8_cuda12.0.0_release.tar.gz
      -o libmathdx.tar.gz
    - mkdir -p _build/target-deps
    - tar -xzf libmathdx.tar.gz -C _build/target-deps
    - export LIBMATHDX_HOME="$CI_PROJECT_DIR/_build/target-deps/libmathdx-0.0.1-Linux"
    - gcc --version
    - echo -e "\\e[0Ksection_end:`date +%s`:install_dependencies\\r\\e[0K"
  script:
<<<<<<< HEAD
    - ./tools/ci/building/build-linux-aarch64/build.sh --no-docker
=======
    - ./tools/ci/building/build-linux-aarch64/build.sh --no-docker # We are already using the builder image
>>>>>>> 085d8577
    - mkdir -p warp/bin/linux-aarch64
    - mv warp/bin/warp.so warp/bin/linux-aarch64
    - mv warp/bin/warp-clang.so warp/bin/linux-aarch64
  tags:
    - arch/arm

linux-x86_64 build:
  stage: build
  image: ubuntu:20.04
  extends:
    - .save_warp_bin_artifact
    - .runner-build-linux-x86_64
  before_script:
    - echo -e "\\e[0Ksection_start:`date +%s`:install_dependencies[collapsed=true]\\r\\e[0KInstalling dependencies"
    - apt-get update && apt-get install build-essential curl --no-install-recommends -y
    - >
      curl -k -H "Authorization: Bearer $ARTIFACTORY_ACCESS_TOKEN"
      $ARTIFACTORY_BASE_URL/sw-cuda-math-mathdx-generic-local/cicd/libmathdx/main/PostMerge/96/libmathdx_build_x86_64_rockylinux8_cuda12.0.0_release.tar.gz
      -o libmathdx.tar.gz
    - mkdir -p _build/target-deps
    - tar -xzf libmathdx.tar.gz -C _build/target-deps
    - export LIBMATHDX_HOME="$CI_PROJECT_DIR/_build/target-deps/libmathdx-0.0.1-Linux"
    - gcc --version
    - echo -e "\\e[0Ksection_end:`date +%s`:install_dependencies\\r\\e[0K"
  script:
    - ./tools/ci/building/build-linux-x86_64/build.sh --no-docker
    - mkdir -p warp/bin/linux-x86_64
    - mv warp/bin/warp.so warp/bin/linux-x86_64
    - mv warp/bin/warp-clang.so warp/bin/linux-x86_64

windows-x86_64 build:
  stage: build
  extends:
    - .save_warp_bin_artifact
    - .runner-build-windows-x86_64
  before_script:
    - powershell -command "Get-Volume | Format-Table -AutoSize"
  script:
    - ./tools/ci/building/build-windows-x86_64/build.bat

mac-x86_64 build:
  stage: build
  extends:
    - .save_warp_bin_artifact
    - .runner-build-macos-universal
    - .macos_warp_tags
  script:
    - ./tools/ci/building/build-linux-x86_64/build.sh

# ==============================================================================
# Linting Jobs
#
# The jobs here are meant to assist with code quality analysis.
# They can run immediately without waiting for the build jobs to complete.
# ==============================================================================

ruff lint:
  stage: test
  image: python:3.11-slim
  needs: []
  extends:
    - .runner-utility-linux-x86_64
  before_script:
    - python -m pip install --upgrade pip
    - pip install --upgrade ruff==0.6.8
  script:
    - ruff check --output-format full  --exit-zero # Just to get something in the log
    - ruff check --output-format gitlab > gl-code-quality-report.json
  artifacts:
    reports:
      codequality: gl-code-quality-report.json

ruff format:
  stage: test
  image: python:3.11-slim
  needs: []
  extends:
    - .runner-utility-linux-x86_64
  before_script:
    - python -m pip install --upgrade pip
    - pip install --upgrade ruff==0.6.8
  script:
    - ruff format --diff

osec:sonarqube:
  variables:
    # Disable C/C++ analyzer until project specific work is done to enable it.
    # See: https://confluence.nvidia.com/display/OMNIVERSE/SonarQube+Gitlab+CI+Integration#C+Project+Enablement+Additions
    SONAR_EXTRA_ARGS: "-Dsonar.c.file.suffixes=- -Dsonar.cpp.file.suffixes=- -Dsonar.objc.file.suffixes=-"

# ==============================================================================
# Main Unit Testing Jobs
#
# The jobs here will always be run when the pipeline is triggered. The jobs that
# compute code coverage run slower than jobs that do not. The minimal jobs were
# added to test the user experience without any optional Python packages.
# ==============================================================================

.test_common_main:
  stage: test
  coverage: '/(?i)total.*? (100(?:\.0+)?\%|[1-9]?\d(?:\.\d+)?\%)$/'
  artifacts:
    when: always
    paths:
      - rspec.xml
      - coverage.xml
    reports:
      junit: rspec.xml
      coverage_report:
        coverage_format: cobertura
        path: coverage.xml
  rules:
    - if: $CI_PIPELINE_SOURCE == "schedule" || $CI_COMMIT_BRANCH == $CI_DEFAULT_BRANCH 
    - if: $CI_COMMIT_TAG
    - if: $CI_COMMIT_BRANCH =~ /^release-.*/
    - if: $CI_PIPELINE_SOURCE == "web"
    - if: $CI_PIPELINE_SOURCE == 'merge_request_event'
      changes:
        - .gitlab/ci/*
        - warp/**/*
        - pyproject.toml
        - tools/**/*
        - deps/*
        - build_lib.py
        - build_llvm.py
    - when: manual # If not auto-triggered, allow any pipeline to run this job manually
      allow_failure: true

linux-aarch64 test:
  image: ubuntu:22.04
  needs: [linux-aarch64 build]
  extends:
    - .test_common_main
  before_script:
    - echo -e "\\e[0Ksection_start:`date +%s`:install_dependencies[collapsed=true]\\r\\e[0KInstalling dependencies"
    - !reference [.snippets, install-python+warp-aarch64]
    - python -m pip install coverage[toml]
    - echo -e "\\e[0Ksection_end:`date +%s`:install_dependencies\\r\\e[0K"
  script:
    - python -m warp.tests --junit-report-xml rspec.xml --coverage --coverage-xml coverage.xml -s autodetect --failfast
  tags:
    - arch/arm

linux-aarch64 test jetson:
  image: ubuntu:22.04
  needs: [linux-aarch64 build]
  extends:
    - .test_common_main
  rules:
    - if: $CI_PIPELINE_SOURCE == "schedule" || $CI_COMMIT_BRANCH == $CI_DEFAULT_BRANCH 
    - if: $CI_COMMIT_TAG
    - if: $CI_COMMIT_BRANCH =~ /^release-.*/
    - when: manual # If not auto-triggered, allow any pipeline to run this job manually
  allow_failure: true # Unsure of stability of Jetson runner for now
  before_script:
    - echo -e "\\e[0Ksection_start:`date +%s`:install_dependencies[collapsed=true]\\r\\e[0KInstalling dependencies"
    - !reference [.snippets, install-python+warp-aarch64]
    - python -m pip install coverage[toml]
    - python -m pip install -U "jax[cuda12]"
    - echo -e "\\e[0Ksection_end:`date +%s`:install_dependencies\\r\\e[0K"
  script:
    - python -m warp.tests --junit-report-xml rspec.xml --coverage --coverage-xml coverage.xml -s autodetect --failfast
  tags:
    - gpu/orin

linux-x86_64 test:
  needs: [linux-x86_64 build]
  extends:
    - .omni_nvks_gpu_2x
    - .test_common_main
  before_script:
    - echo -e "\\e[0Ksection_start:`date +%s`:install_dependencies[collapsed=true]\\r\\e[0KInstalling dependencies"
    - df -h
    # Move compiled binaries out of platform-specific directory
    - mv warp/bin/linux-x86_64/warp.so warp/bin/
    - mv warp/bin/linux-x86_64/warp-clang.so warp/bin/
    - tools/packman/packman install -l _build/target-deps/python python ${DEFAULT_PYTHON}-linux-x86_64
    - export PATH="$CUDA_BIN:$PATH"
    - $PYTHON -m venv _venv
    - source _venv/bin/activate
    - python -m pip install --upgrade pip
    - python -m pip install --upgrade usd-core coverage[toml]
    - python -m pip install --upgrade torch --extra-index-url https://download.pytorch.org/whl/cu121
    - python -m pip install -U "jax[cuda12]"
    - python -m pip install -e .
    - echo -e "\\e[0Ksection_end:`date +%s`:install_dependencies\\r\\e[0K"
    # HACK: disable P2P tests due to misbehaving agents
    - export WARP_DISABLE_P2P_TESTS=1
  script:
    - python -m warp.tests --junit-report-xml rspec.xml --coverage --coverage-xml coverage.xml -s autodetect --failfast

# Note that for throughput reasons this runs on a single-GPU runner
windows-x86_64 test:
  stage: test
  needs: [windows-x86_64 build]
  extends:
    - .runner-test-windows-x86_64-gpu
    - .test_common_main
  before_script:
    - !reference [.snippets, define-powershell-GetTime]
    - Write-Output "$([char]27)[0Ksection_start:$(GetTime):install_dependencies[collapsed=true]$([char]13)$([char]27)[0KInstalling dependencies"
    - powershell -command "Get-Volume | Format-Table -AutoSize"
    - $python_name = $DEFAULT_PYTHON + "-windows-x86_64"
    - tools/packman/packman.cmd install -l _build/target-deps/python python $python_name
    - '& $env:CI_PROJECT_DIR\_build\target-deps\python\python.exe -m venv _venv'
    - .\_venv\Scripts\Activate.ps1
    - python -m pip install --upgrade pip
    - python -m pip install --upgrade usd-core coverage[toml] numpy
    - python -m pip install --upgrade torch --extra-index-url https://download.pytorch.org/whl/cu121
    - python -m pip install -e .
    - Write-Output "$([char]27)[0Ksection_end:$(GetTime):install_dependencies$([char]13)$([char]27)[0K"
  script:
    - python -m warp.tests --junit-report-xml rspec.xml --coverage --coverage-xml coverage.xml -s autodetect --failfast

mac-x86_64 test:
  stage: test
  needs: [mac-x86_64 build]
  extends:
    - .runner-test-macos-universal
    - .test_common_main
    - .macos_warp_tags
  before_script:
    - echo -e "\\e[0Ksection_start:`date +%s`:install_dependencies[collapsed=true]\\r\\e[0KInstalling dependencies"
    - !reference [.snippets, install-python+warp-macos]
    - python -m pip install --upgrade usd-core coverage[toml]
    - echo -e "\\e[0Ksection_end:`date +%s`:install_dependencies\\r\\e[0K"
  script:
    - python -m warp.tests --junit-report-xml rspec.xml --coverage --coverage-xml coverage.xml -s autodetect --failfast

# Test the Linux release build in an environment with minimal Python dependencies installed
linux-x86_64 test minimal:
  stage: test
  needs: [linux-x86_64 build]
  extends:
    - .omni_nvks_gpu_2x
    - .save_test_report_artifact
  rules:
    - if: $CI_PIPELINE_SOURCE == "schedule" || $CI_COMMIT_BRANCH == $CI_DEFAULT_BRANCH 
    - if: $CI_COMMIT_TAG
    - if: $CI_COMMIT_BRANCH =~ /^release-.*/
    - if: $CI_PIPELINE_SOURCE == "web"
    - if: $CI_PIPELINE_SOURCE == 'merge_request_event'
      changes:
        - .gitlab/ci/*
        - warp/**/*
        - pyproject.toml
        - tools/**/*
        - deps/*
        - build_lib.py
        - build_llvm.py
    - when: manual # If not auto-triggered, allow any pipeline to run this job manually
      allow_failure: true
  before_script:
    - echo -e "\\e[0Ksection_start:`date +%s`:install_dependencies[collapsed=true]\\r\\e[0KInstalling dependencies"
    - df -h
    # Move compiled binaries out of platform-specific directory
    - mv warp/bin/linux-x86_64/warp.so warp/bin/
    - mv warp/bin/linux-x86_64/warp-clang.so warp/bin/
    - tools/packman/packman install -l _build/target-deps/python python ${DEFAULT_PYTHON}-linux-x86_64
    - $PYTHON -m venv _venv
    - source _venv/bin/activate
    - python -m pip install --upgrade pip
    - python -m pip install -e .
    - echo -e "\\e[0Ksection_end:`date +%s`:install_dependencies\\r\\e[0K"
    # HACK: disable P2P tests due to misbehaving agents
    - export WARP_DISABLE_P2P_TESTS=1
  script:
    - python -m warp.tests --junit-report-xml rspec.xml -s autodetect --failfast

# Optional multi-GPU Windows job (likely longer queue time)
windows-x86_64 test mgpu:
  stage: test
  needs: [windows-x86_64 build]
  extends:
    - .save_test_report_artifact
  rules:
    - if: $CI_PIPELINE_SOURCE == "schedule" || $CI_COMMIT_BRANCH == $CI_DEFAULT_BRANCH 
    - if: $CI_COMMIT_TAG
    - when: manual # Can be triggered in all other scenarios
      allow_failure: true
  before_script:
    - !reference [.snippets, define-powershell-GetTime]
    - Write-Output "$([char]27)[0Ksection_start:$(GetTime):install_dependencies[collapsed=true]$([char]13)$([char]27)[0KInstalling dependencies"
    - powershell -command "Get-Volume | Format-Table -AutoSize"
    - $python_name = $DEFAULT_PYTHON + "-windows-x86_64"
    - tools/packman/packman.cmd install -l _build/target-deps/python python $python_name
    - '& $env:CI_PROJECT_DIR\_build\target-deps\python\python.exe -m venv _venv'
    - .\_venv\Scripts\Activate.ps1
<<<<<<< HEAD
    - python -m pip install --upgrade pip usd-core numpy
=======
    - python -m pip install --upgrade pip
    - python -m pip install --upgrade usd-core numpy
>>>>>>> 085d8577
    - python -m pip install --upgrade torch --extra-index-url https://download.pytorch.org/whl/cu121
    - python -m pip install -e .
    - Write-Output "$([char]27)[0Ksection_end:$(GetTime):install_dependencies$([char]13)$([char]27)[0K"
  script:
    - python -m warp.tests --junit-report-xml rspec.xml -s autodetect --failfast
  tags:
    - os/windows
    - gpu/2x-A5000

# Note: This will no longer be needed once Warp auto-initializes upon import
linux-x86_64 test warp-init:
  stage: test
  needs: [linux-x86_64 build]
  extends:
    - .omni_nvks_gpu
    - .save_test_report_artifact
  rules:
    - if: $CI_PIPELINE_SOURCE == "schedule" || $CI_COMMIT_BRANCH == $CI_DEFAULT_BRANCH 
    - if: $CI_COMMIT_TAG
    - if: $CI_COMMIT_BRANCH =~ /^release-.*/
    - if: $CI_PIPELINE_SOURCE == "web"
    - if: $CI_PIPELINE_SOURCE == 'merge_request_event'
      changes:
        - .gitlab/ci/*
        - warp/**/*
        - pyproject.toml
        - tools/**/*
        - deps/*
        - build_lib.py
        - build_llvm.py
    - when: manual # If not auto-triggered, allow any pipeline to run this job manually
      allow_failure: true
  timeout: 10m
  before_script:
    - echo -e "\\e[0Ksection_start:`date +%s`:install_dependencies[collapsed=true]\\r\\e[0KInstalling dependencies"
    - df -h
    # Move compiled binaries out of platform-specific directory
    - mv warp/bin/linux-x86_64/warp.so warp/bin/
    - mv warp/bin/linux-x86_64/warp-clang.so warp/bin/
    - tools/packman/packman install -l _build/target-deps/python python ${DEFAULT_PYTHON}-linux-x86_64
    - $PYTHON -m venv _venv
    - source _venv/bin/activate
    - python -m pip install --upgrade pip
    - python -m pip install -e .
    - echo -e "\\e[0Ksection_end:`date +%s`:install_dependencies\\r\\e[0K"
  script:
    - python -m warp.tests --junit-report-xml rspec.xml -s autodetect --disable-process-pooling --disable-concurrent-futures --level test -p 'test_implicit_init.py'

# The only purpose of this job is to make sure documentation can be built on Windows.
# The output does not get published anywhere, but the website can be viewed in the
# artifacts.
windows-x86_64 docs:
  stage: test
  needs: [windows-x86_64 build]
  extends:
    - .runner-utility-windows-x86_64
  artifacts:
    paths:
      - public
  before_script:
    - !reference [.snippets, define-powershell-GetTime]
    - Write-Output "$([char]27)[0Ksection_start:$(GetTime):install_dependencies[collapsed=true]$([char]13)$([char]27)[0KInstalling dependencies"
    - powershell -command "Get-Volume | Format-Table -AutoSize"
    - $python_name = "3.12.6+nv1-windows-x86_64"
    - tools/packman/packman.cmd install -l _build/target-deps/python python $python_name
    - '& $env:CI_PROJECT_DIR\_build\target-deps\python\python.exe -m venv _venv'
    - .\_venv\Scripts\Activate.ps1
    - python -m pip install --upgrade pip
    - python -m pip install -r docs/requirements.txt
    - Write-Output "$([char]27)[0Ksection_end:$(GetTime):install_dependencies$([char]13)$([char]27)[0K"
  script:
    - python build_docs.py
    - mv docs/_build/html/ ./public/
  after_script:
    - echo "View the website at https://$CI_PROJECT_ROOT_NAMESPACE.$CI_PAGES_DOMAIN/-/$CI_PROJECT_NAME/-/jobs/$CI_JOB_ID/artifacts/public/index.html"

# ==============================================================================
# Child pipelines
#
# The child pipelines defined here are only run in specific
# circumstances. Most developers don't need to worry about the
# jobs in this section.
# ==============================================================================

# Trigger additional (no code coverage) pipelines testing more Python versions
# Workaround from https://gitlab.com/gitlab-org/gitlab/-/issues/284086
trigger python 3.X test pipelines:
  stage: test
  image: busybox
  extends:
    - .runner-utility-linux-x86_64
  rules:
    - if: $CI_PIPELINE_SOURCE == "schedule"
    - if: $CI_COMMIT_TAG
    - if: $CI_COMMIT_BRANCH =~ /^release-.*/
    - when: manual # Can be triggered in all other scenarios
      allow_failure: true
  variables:
    GIT_STRATEGY: none
  script:
    - echo "Run this job to test additional Python versions."


python 3.7 test:
  stage: child pipelines
  needs: [trigger python 3.X test pipelines]
  trigger:
    include: /.gitlab/ci/additional-tests.yml
  extends:
    - .trigger_common
  variables:
    DEFAULT_PYTHON: "3.7.17+nv1"

python 3.8 test:
  stage: child pipelines
  needs: [trigger python 3.X test pipelines]
  trigger:
    include: /.gitlab/ci/additional-tests.yml
  extends:
    - .trigger_common
  variables:
    DEFAULT_PYTHON: "3.8.18+nv1"

# Trigger debug build and test (no code coverage) pipelines
# Workaround from https://gitlab.com/gitlab-org/gitlab/-/issues/284086
trigger debug build and test pipeline:
  stage: test
  image: busybox
  extends:
    - .runner-utility-linux-x86_64
  needs: []
  rules:
    - if: $CI_PIPELINE_SOURCE == "schedule"
    - if: $CI_COMMIT_TAG
    - if: $CI_COMMIT_BRANCH =~ /^release-.*/
    - when: manual # Can be triggered in all other scenarios
      allow_failure: true
  variables:
    GIT_STRATEGY: none
  script:
    - echo "Run this job to test Warp compiled in debug mode."

# Uses the same Python version as the main pipeline.
debug build and test:
  stage: child pipelines
  needs: [trigger debug build and test pipeline]
  trigger:
    include: /.gitlab/ci/debug-build-and-test.yml
  extends:
    - .trigger_common

# Trigger CUDA 11 pipelines
# Workaround from https://gitlab.com/gitlab-org/gitlab/-/issues/284086
trigger cuda 11 pipeline:
  stage: test
  image: busybox
  extends:
    - .runner-utility-linux-x86_64
  needs: []
  rules:
    - if: $CI_PIPELINE_SOURCE == "schedule"
    - if: $CI_COMMIT_TAG
    - if: $CI_COMMIT_BRANCH =~ /^release-.*/
    - when: manual # Can be triggered in all other scenarios
      allow_failure: true
  variables:
    GIT_STRATEGY: none
  script:
    - echo "Run this job to test Warp compiled with CUDA 11."

# Uses the same Python version as the main pipeline.
cuda 11 build and test:
  stage: child pipelines
  needs: [trigger cuda 11 pipeline]
  trigger:
    include: /.gitlab/ci/cuda-11-build-and-test.yml
  extends:
    - .trigger_common

# ==============================================================================
# Packaging Jobs
#
# Kit and PyPI jobs produce deployment artifacts and are not run in MRs unless
# manually started.
# ==============================================================================

# Creates wheel files for PyPI
create pypi wheels:
  stage: package
  needs:
    - linux-aarch64 build
    - linux-x86_64 build
    - windows-x86_64 build
    - mac-x86_64 build
  extends:
    - .runner-utility-linux-x86_64
  rules:
    - if: $CI_PIPELINE_SOURCE == "schedule"
    - if: $CI_COMMIT_TAG
    - if: $CI_COMMIT_BRANCH =~ /^release-.*/
    - if: $CI_PIPELINE_SOURCE == 'merge_request_event'
      changes:
        - pyproject.toml
        - setup.py
    - when: manual # If not auto-triggered, allow any pipeline to run this job manually
      allow_failure: true
  before_script:
    # Move binaries into platform-specific folders. Already done in the build jobs for Linux.
    - mkdir -p warp/bin/windows-x86_64
    - mv warp/bin/warp.dll warp/bin/windows-x86_64/
    - mv warp/bin/warp-clang.dll warp/bin/windows-x86_64/
    - mkdir -p warp/bin/macos-universal
    - mv warp/bin/libwarp.dylib warp/bin/macos-universal/
    - mv warp/bin/libwarp-clang.dylib warp/bin/macos-universal/
    - python3 -m pip install --upgrade pip
    - python3 -m pip install build
  script:
    - sed -i "s/^\(.*\)$/\1+cu12/" VERSION.md  # Modify VERSION.md with +cu12
    - python3 -m build --wheel -C--build-option=-Pwindows-x86_64
    - python3 -m build --wheel -C--build-option=-Plinux-x86_64
    - python3 -m build --wheel -C--build-option=-Plinux-aarch64
    - sed -i "s/^\(.*\)+cu12$/\1+cpu/" VERSION.md  # Modify VERSION.md with +cu12 replaced by +cpu
    - python3 -m build --wheel -C--build-option=-Pmacos-universal
    - sed -i "s/^\(.*\)+cpu$/\1/" VERSION.md  # Revert VERSION.md changes
    - mv dist dist-github
    # Now make the wheels meant for PyPI publishing
    - python3 -m build --wheel -C--build-option=-Pwindows-x86_64
    - python3 -m build --wheel -C--build-option=-Plinux-x86_64
    - python3 -m build --wheel -C--build-option=-Plinux-aarch64
    - python3 -m build --wheel -C--build-option=-Pmacos-universal
    - find . -type f -exec chmod 664 {} +
    - find . -type d -exec chmod 775 {} +
  artifacts:
    name: $CI_COMMIT_REF_SLUG-$CI_COMMIT_SHORT_SHA
    expose_as: "Python Wheels"
    paths:
      - "dist/"
      - "dist-github/"
    when: always

# ==============================================================================
# Deployment Jobs
#
# This section currently contains jobs that publish files to the internal
# GitLab service.
# ==============================================================================

publish wheels to testpypi registry:
  stage: deploy
  image: python:3.11-slim
  needs: ["create pypi wheels"]
  extends:
    - .runner-utility-linux-x86_64
  rules:
    - if: $CI_COMMIT_BRANCH =~ /release-.*/
      when: manual
      allow_failure: true
  environment:
    name: staging
    url: https://test.pypi.org/project/warp-lang/
  before_script:
    - python3 -m pip install --upgrade pip
    - python3 -m pip install --upgrade build twine
  script:
    - python3 -m twine upload --verbose --skip-existing --non-interactive --repository testpypi dist/* -u __token__ -p $TESTPYPI_DEPLOY_KEY

publish wheels to pypi registry:
  stage: deploy
  image: python:3.11-slim
  needs: ["create pypi wheels"]
  extends:
    - .runner-utility-linux-x86_64
  rules:
    - if: $CI_COMMIT_BRANCH =~ /release-.*/
      when: manual
      allow_failure: true
  environment:
    name: production
    url: https://pypi.org/project/warp-lang/
  before_script:
    - python3 -m pip install --upgrade pip
    - python3 -m pip install --upgrade build twine
  script:
    - python3 -m twine upload --verbose --skip-existing --non-interactive dist/* -u __token__ -p $PYPI_DEPLOY_KEY

publish wheels to gitlab pypi registry:
  stage: deploy
  image: python:3.11-slim
  needs: ["create pypi wheels"]
  extends:
    - .runner-utility-linux-x86_64
  rules:
    - if: $CI_COMMIT_BRANCH =~ /^release-.*/
      when: manual
      allow_failure: true
  before_script:
    - python3 -m pip install --upgrade pip
    - python3 -m pip install --upgrade build twine
  script:
    - TWINE_PASSWORD=${CI_JOB_TOKEN} TWINE_USERNAME=gitlab-ci-token python3 -m twine upload --verbose --skip-existing --non-interactive --repository-url ${CI_API_V4_URL}/projects/${CI_PROJECT_ID}/packages/pypi dist-github/*

# Uploads the wheels to the internal GitLab package registry in the Warp project
# Generated files will be in a branch/tag-specific folder
publish wheels to gitlab package registry:
  stage: deploy
  needs: ["create pypi wheels"]
  extends:
    - .runner-utility-linux-x86_64
  rules:
    - if: $CI_COMMIT_TAG
    - if: $CI_COMMIT_BRANCH =~ /^release-.*/
    - when: manual # If not auto-triggered, allow any pipeline to run this job manually
      allow_failure: true
  before_script:
    - apt-get update && apt-get install curl --no-install-recommends -y
  script:
    - |
      for file in $(find . -name '*.whl'); do
          filename=$(basename -- "$file")
          curl --header "JOB-TOKEN: $CI_JOB_TOKEN" --upload-file "$file" "${CI_API_V4_URL}/projects/${CI_PROJECT_ID}/packages/generic/warp/${CI_COMMIT_REF_SLUG}/${filename}"
      done
    - echo "See the published files at $CI_PROJECT_URL/-/packages"

.build-docs-common:
  stage: deploy
  image: python:3.11-slim
  needs: [linux-x86_64 build]
  extends:
    - .runner-utility-linux-x86_64
  artifacts:
    paths:
      - public
  before_script:
    - echo -e "\\e[0Ksection_start:`date +%s`:install_dependencies[collapsed=true]\\r\\e[0KSet up docs environment"
    - df -h
    - apt-get update && apt-get install make --no-install-recommends -y
    # Move compiled binaries out of platform-specific directory
    - mv warp/bin/linux-x86_64/warp.so warp/bin/
    - mv warp/bin/linux-x86_64/warp-clang.so warp/bin/
    - python -m pip install --upgrade pip
    - python -m pip install -r docs/requirements.txt
    - echo -e "\\e[0Ksection_end:`date +%s`:install_dependencies\\r\\e[0K"
  script:
    - python build_docs.py
    - mv docs/_build/html/ ./public/

# Merge requests: Build documentation and save as an artifact
# A link to the generated documentation is added to the merge request.
merge request docs:
  extends:
    - .build-docs-common
  artifacts:
    paths:
      - warp/stubs.py
      - docs/modules/functions.rst
      - public
  rules:
    - if: $CI_PIPELINE_SOURCE == 'merge_request_event'
  timeout: 10m
  environment:
    name: review/$CI_MERGE_REQUEST_IID
    url: https://$CI_PROJECT_ROOT_NAMESPACE.$CI_PAGES_DOMAIN/-/$CI_PROJECT_NAME/-/jobs/$CI_JOB_ID/artifacts/public/index.html
  after_script:
    - echo "View the website at https://$CI_PROJECT_ROOT_NAMESPACE.$CI_PAGES_DOMAIN/-/$CI_PROJECT_NAME/-/jobs/$CI_JOB_ID/artifacts/public/index.html"


# Merge requests: Ensure that exports.h, stubs.py, functions.rst have been
# manually added to the MR if they are changed
check generated files:
  needs:
    - job: linux-x86_64 build
    - job: merge request docs
      optional: true
  stage: deploy
  artifacts:
    when: on_failure
    expose_as: 'Generated source files'
    paths:
      - warp/native/exports.h
      - warp/stubs.py
      - docs/modules/functions.rst
  rules:
    - if: $CI_PIPELINE_SOURCE == 'merge_request_event'
  timeout: 10m
  extends:
    - .runner-utility-linux-x86_64
  script:
    - >
      git diff --exit-code warp/stubs.py docs/modules/functions.rst ||
      (echo "Please run build_docs.py (or download from $CI_JOB_URL/artifacts/browse) and add modified files to your merge request." && false)
    - >
      git diff --exit-code warp/native/exports.h ||
      (echo "Please run build_lib.py  (or download from $CI_JOB_URL/artifacts/browse) and add warp/native/exports.h to your merge request." && false)

# Build documentation and publish on gitlab-master
# This only runs in the default branch pipeline. The "pages" name is special for GitLab.
pages:
  extends:
    - .build-docs-common
  rules:
    - if: $CI_COMMIT_BRANCH == $CI_DEFAULT_BRANCH
  timeout: 10m
  environment:
    name: GitLab Pages
    deployment_tier: staging
    url: $CI_PAGES_URL<|MERGE_RESOLUTION|>--- conflicted
+++ resolved
@@ -78,11 +78,7 @@
     - gcc --version
     - echo -e "\\e[0Ksection_end:`date +%s`:install_dependencies\\r\\e[0K"
   script:
-<<<<<<< HEAD
     - ./tools/ci/building/build-linux-aarch64/build.sh --no-docker
-=======
-    - ./tools/ci/building/build-linux-aarch64/build.sh --no-docker # We are already using the builder image
->>>>>>> 085d8577
     - mkdir -p warp/bin/linux-aarch64
     - mv warp/bin/warp.so warp/bin/linux-aarch64
     - mv warp/bin/warp-clang.so warp/bin/linux-aarch64
@@ -371,12 +367,8 @@
     - tools/packman/packman.cmd install -l _build/target-deps/python python $python_name
     - '& $env:CI_PROJECT_DIR\_build\target-deps\python\python.exe -m venv _venv'
     - .\_venv\Scripts\Activate.ps1
-<<<<<<< HEAD
-    - python -m pip install --upgrade pip usd-core numpy
-=======
     - python -m pip install --upgrade pip
     - python -m pip install --upgrade usd-core numpy
->>>>>>> 085d8577
     - python -m pip install --upgrade torch --extra-index-url https://download.pytorch.org/whl/cu121
     - python -m pip install -e .
     - Write-Output "$([char]27)[0Ksection_end:$(GetTime):install_dependencies$([char]13)$([char]27)[0K"
